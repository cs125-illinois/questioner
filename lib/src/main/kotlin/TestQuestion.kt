package edu.illinois.cs.cs125.questioner.lib

import edu.illinois.cs.cs125.jeed.core.CheckstyleFailed
import edu.illinois.cs.cs125.jeed.core.CompilationFailed
import edu.illinois.cs.cs125.jeed.core.ComplexityFailed
import edu.illinois.cs.cs125.jeed.core.ConfiguredSandboxPlugin
import edu.illinois.cs.cs125.jeed.core.Jacoco
import edu.illinois.cs.cs125.jeed.core.KtLintFailed
import edu.illinois.cs.cs125.jeed.core.LineLimitExceeded
import edu.illinois.cs.cs125.jeed.core.Sandbox
import edu.illinois.cs.cs125.jeed.core.SnippetTransformationFailed
import edu.illinois.cs.cs125.jeed.core.TemplatingFailed
import edu.illinois.cs.cs125.jenisol.core.Settings
import edu.illinois.cs.cs125.jenisol.core.SubmissionDesignError
import org.jacoco.core.analysis.ICounter
import java.lang.reflect.InvocationTargetException

<<<<<<< HEAD
class CachePoisonedException(message: String) : RuntimeException(message)
=======
private const val MAX_INDIVIDUAL_ALLOCATION_BYTES: Long = 1024 * 1024
private const val MIN_ALLOCATION_LIMIT_BYTES: Long = 1024 * 1024 // Leave room for string concat in println debugging
>>>>>>> 8f243061

@Suppress("ReturnCount", "LongMethod", "ComplexMethod", "LongParameterList")
suspend fun Question.test(
    contents: String,
    language: Question.Language,
    settings: Question.TestingSettings? = testingSettings
): TestResults {
    check(settings != null) { "No test settings provided" }

    val results = TestResults(language)

    // templateSubmission
    // compileSubmission
    // checkstyle || ktlint
    @Suppress("SwallowedException")
    val compiledSubmission = try {
        when (language) {
            Question.Language.java ->
                compileSubmission(
                    contents,
                    InvertingClassLoader(setOf(klass)),
                    results
                )
            Question.Language.kotlin ->
                kompileSubmission(
                    contents,
                    InvertingClassLoader(setOf(klass, "${klass}Kt")),
                    results
                )
        }
    } catch (e: TemplatingFailed) {
        return results
    } catch (e: CompilationFailed) {
        return results
    } catch (e: CheckstyleFailed) {
        return results
    } catch (e: KtLintFailed) {
        return results
    }

    // checkCompiledSubmission
    val klassName = checkCompiledSubmission(compiledSubmission, contents, results) ?: return results

    // complexity
    try {
        results.complete.complexity = computeComplexity(contents, language)
        results.completedSteps.add(TestResults.Step.complexity)
    } catch (e: SnippetTransformationFailed) {
        // Special case when snippet transformation fails
        results.failed.checkCompiledSubmission = "Do not use return statements for this problem"
        results.failedSteps.add(TestResults.Step.checkCompiledSubmission)
    } catch (e: ComplexityFailed) {
        results.failed.complexity = e
        results.failedSteps.add(TestResults.Step.complexity)
    }

    // linecount
    results.complete.lineCount = computeLineCounts(contents, language)
    results.completedSteps.add(TestResults.Step.lineCount)

    // execution
    val classLoaderConfiguration = when (language) {
        Question.Language.java -> settings.javaWhitelist
        Question.Language.kotlin -> settings.kotlinWhitelist
    }?.let {
        Sandbox.ClassLoaderConfiguration(isWhiteList = true, whitelistedClasses = it)
    } ?: Sandbox.ClassLoaderConfiguration()

    val jenisolSettings = Settings(
        seed = settings.seed,
        shrink = settings.shrink,
        overrideTotalCount = settings.testCount,
        startMultipleCount = (settings.testCount / 2).coerceAtMost(
            Question.MAX_START_MULTIPLE_COUNT
        )
    )

    val executionArguments = Sandbox.ExecutionArguments(
        timeout = settings.timeout.toLong(),
        classLoaderConfiguration = classLoaderConfiguration,
        maxOutputLines = settings.outputLimit,
        permissions = Question.SAFE_PERMISSIONS,
        returnTimeout = Question.DEFAULT_RETURN_TIMEOUT
    )
    val lineCountLimit = when (language) {
        Question.Language.java -> settings.executionCountLimit.java
        Question.Language.kotlin -> settings.executionCountLimit.kotlin!!
    }.takeIf { !settings.disableLineCountLimit }
    val allocationLimit = when (language) {
        Question.Language.java -> settings.allocationLimit?.java
        Question.Language.kotlin -> settings.allocationLimit?.kotlin
    }?.takeIf { !settings.disableAllocationLimit }?.coerceAtLeast(MIN_ALLOCATION_LIMIT_BYTES)
    val plugins = listOf(
        ConfiguredSandboxPlugin(Jacoco, Unit),
        ConfiguredSandboxPlugin(
            ResourceMonitoring,
            ResourceMonitoringArguments(
                submissionLineLimit = lineCountLimit,
                allocatedMemoryLimit = allocationLimit,
                individualAllocationLimit = MAX_INDIVIDUAL_ALLOCATION_BYTES
            )
        )
    )
    val taskResults = Sandbox.execute(
        compiledSubmission.classLoader,
        executionArguments,
        configuredPlugins = plugins
    ) { (classLoader, _) ->
        try {
            solution.submission(classLoader.loadClass(klassName)).test(jenisolSettings, ::captureJeedOutput)
        } catch (e: InvocationTargetException) {
            throw e.cause ?: e
        }
    }
    if (taskResults.killedClassInitializers.isNotEmpty()) {
        throw CachePoisonedException(taskResults.killedClassInitializers.joinToString(", "))
    }

    val threw = taskResults.returned?.threw ?: taskResults.threw
    val timeout = taskResults.timeout || threw is LineLimitExceeded
    results.taskResults = taskResults
    results.timeout = timeout
    val resourceUsage = taskResults.pluginResult(ResourceMonitoring)

    if (!timeout && threw is ThreadDeath) {
        throw CachePoisonedException("ThreadDeath")
    }

    // checkExecutedSubmission
    if (!timeout && threw != null) {
        results.failedSteps.add(TestResults.Step.checkExecutedSubmission)
        when (threw) {
            is ClassNotFoundException -> results.failed.checkExecutedSubmission =
                "Class design error: could not find class $klass"
            is SubmissionDesignError -> results.failed.checkExecutedSubmission =
                "Class design error: ${threw.message}"
            is NoClassDefFoundError -> results.failed.checkExecutedSubmission =
                "Class design error: attempted to use unavailable class ${threw.message}"
            is OutOfMemoryError -> results.failed.checkExecutedSubmission =
                "Allocated too much memory: ${threw.message}, already used ${resourceUsage.allocatedMemory} bytes"
                // TODO: Adjust Jenisol to let OutOfMemoryError escape the testing loop or remove this case
                // (currently it will never be reached)
            else -> {
                val actualException = when (threw) {
                    is InvocationTargetException -> threw.targetException ?: threw
                    else -> threw
                }
                results.failed.checkExecutedSubmission = "Testing generated an unexpected error: $actualException"
            }
        }
        return results
    }

    if (!checkExecutedSubmission(taskResults, results, language)) {
        return results
    }

    // executioncount
    val submissionExecutionCount = resourceUsage.submissionLines
    val solutionExecutionCount = if (language == Question.Language.java) {
        validationResults?.executionCounts?.java ?: settings.solutionExecutionCount?.java
    } else {
        validationResults?.executionCounts?.kotlin ?: settings.solutionExecutionCount?.kotlin
    } ?: submissionExecutionCount

    results.complete.executionCount = TestResults.ResourceUsageComparison(
        solutionExecutionCount,
        submissionExecutionCount,
        solutionExecutionCount * control.executionFailureMultiplier!!
    )
    results.completedSteps.add(TestResults.Step.executioncount)

    // memoryAllocation
    val submissionAllocation = resourceUsage.allocatedMemory
    val solutionAllocation = if (language == Question.Language.java) {
        validationResults?.memoryAllocation?.java ?: settings.solutionAllocation?.java
    } else {
        validationResults?.memoryAllocation?.kotlin ?: settings.solutionAllocation?.kotlin
    } ?: submissionAllocation

    results.complete.memoryAllocation = TestResults.ResourceUsageComparison(
        solutionAllocation,
        submissionAllocation,
        solutionAllocation * control.allocationFailureMultiplier!!
    )
    results.completedSteps.add(TestResults.Step.memoryAllocation)

    // testing
    if (taskResults.returned == null) {
        results.failedSteps.add(TestResults.Step.testing)
        return results
    }

    results.addTestingResults(
        TestResults.TestingResult(
            taskResults.returned!!.map { it.asTestResult(compiledSubmission.source) },
            settings.testCount,
            taskResults.completed && !timeout
        )
    )

    // coverage
    val coverage = taskResults.pluginResult(Jacoco).classes.find { it.name == klassName }!!
    val missed = (coverage.firstLine..coverage.lastLine).toList().filter { line ->
        coverage.getLine(line).status == ICounter.NOT_COVERED || coverage.getLine(line).status == ICounter.PARTLY_COVERED
    }.map { line ->
        line - when (language) {
            Question.Language.java -> javaTemplateAddsLines
            Question.Language.kotlin -> kotlinTemplateAddsLines
        }
    }
    val submissionCoverage = TestResults.CoverageComparison.LineCoverage(
        coverage.lineCounter.totalCount - missed.size,
        coverage.lineCounter.totalCount
    )
    val solutionCoverage =
        validationResults?.solutionCoverage ?: settings.solutionCoverage ?: submissionCoverage

    results.complete.coverage =
        TestResults.CoverageComparison(solutionCoverage, submissionCoverage, missed, control.maxDeadCode!!)
    results.completedSteps.add(TestResults.Step.coverage)

    return results
}<|MERGE_RESOLUTION|>--- conflicted
+++ resolved
@@ -15,12 +15,10 @@
 import org.jacoco.core.analysis.ICounter
 import java.lang.reflect.InvocationTargetException
 
-<<<<<<< HEAD
 class CachePoisonedException(message: String) : RuntimeException(message)
-=======
+
 private const val MAX_INDIVIDUAL_ALLOCATION_BYTES: Long = 1024 * 1024
 private const val MIN_ALLOCATION_LIMIT_BYTES: Long = 1024 * 1024 // Leave room for string concat in println debugging
->>>>>>> 8f243061
 
 @Suppress("ReturnCount", "LongMethod", "ComplexMethod", "LongParameterList")
 suspend fun Question.test(
