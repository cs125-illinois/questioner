--- conflicted
+++ resolved
@@ -27,13 +27,8 @@
     "java.lang.",
     "java.io.PrintStream",
     "kotlin.Metadata",
-<<<<<<< HEAD
-    "kotlin.reflect.jvm."
-=======
-    "jdk.internal.reflect.",
     "kotlin.reflect.jvm.",
     "java.util.Iterator",
->>>>>>> 11afb4e9
 )
 
 @Suppress("MemberVisibilityCanBePrivate", "LargeClass", "TooManyFunctions")
