plugins {
    kotlin("jvm")
    `maven-publish`
    id("com.google.devtools.ksp")
}
dependencies {
    ksp("com.squareup.moshi:moshi-kotlin-codegen:1.13.0")

    implementation("com.squareup.moshi:moshi-kotlin:1.13.0")
    implementation("org.apache.commons:commons-text:1.9")

    api("com.beyondgrader.resource-agent:agent:2022.6.2")
    api("com.github.cs125-illinois.jeed:core:2022.6.1")
    api("com.github.cs125-illinois:jenisol:2022.6.2")
    api("io.kotest:kotest-runner-junit5:5.3.0")
    api("com.google.truth:truth:1.1.3")
    api("com.github.cs125-illinois:libcs1:2022.4.0")
}
tasks {
    val sourcesJar by creating(Jar::class) {
        archiveClassifier.set("sources")
        from(sourceSets["main"].allSource)
    }
    artifacts {
        add("archives", sourcesJar)
    }
}
tasks.withType(Test::class.java) {
    val agentJarPath = configurations["runtimeClasspath"].resolvedConfiguration.resolvedArtifacts.find {
        it.moduleVersion.id.group == "com.beyondgrader.resource-agent"
    }!!.file.absolutePath
<<<<<<< HEAD
    jvmArgs(
        "-ea", "--enable-preview", "-javaagent:$agentJarPath",
        "-Dfile.encoding=UTF-8",
        "-Xms512m", "-Xmx1G", "-Xss256k", "-XX:+UseZGC", "-XX:ZCollectionInterval=8",
        "--add-opens", "java.base/java.lang=ALL-UNNAMED",
        "--add-opens", "java.base/java.util=ALL-UNNAMED",
        "--add-exports", "jdk.compiler/com.sun.tools.javac.api=ALL-UNNAMED",
        "--add-exports", "jdk.compiler/com.sun.tools.javac.file=ALL-UNNAMED",
        "--add-exports", "jdk.compiler/com.sun.tools.javac.parser=ALL-UNNAMED",
        "--add-exports", "jdk.compiler/com.sun.tools.javac.tree=ALL-UNNAMED",
        "--add-exports", "jdk.compiler/com.sun.tools.javac.util=ALL-UNNAMED",
        "--add-exports", "java.management/sun.management=ALL-UNNAMED"
    )
=======
    jvmArgs("--enable-preview", "-javaagent:$agentJarPath", "-XX:+UseZGC")
>>>>>>> f337d18c
}
publishing {
    publications {
        create<MavenPublication>("lib") {
            from(components["java"])
        }
    }
}
kotlin {
    kotlinDaemonJvmArgs = listOf("-Dfile.encoding=UTF-8")
}<|MERGE_RESOLUTION|>--- conflicted
+++ resolved
@@ -14,7 +14,7 @@
     api("com.github.cs125-illinois:jenisol:2022.6.2")
     api("io.kotest:kotest-runner-junit5:5.3.0")
     api("com.google.truth:truth:1.1.3")
-    api("com.github.cs125-illinois:libcs1:2022.4.0")
+    api("com.github.cs125-illinois:libcs1:2022.6.1")
 }
 tasks {
     val sourcesJar by creating(Jar::class) {
@@ -29,7 +29,6 @@
     val agentJarPath = configurations["runtimeClasspath"].resolvedConfiguration.resolvedArtifacts.find {
         it.moduleVersion.id.group == "com.beyondgrader.resource-agent"
     }!!.file.absolutePath
-<<<<<<< HEAD
     jvmArgs(
         "-ea", "--enable-preview", "-javaagent:$agentJarPath",
         "-Dfile.encoding=UTF-8",
@@ -43,9 +42,6 @@
         "--add-exports", "jdk.compiler/com.sun.tools.javac.util=ALL-UNNAMED",
         "--add-exports", "java.management/sun.management=ALL-UNNAMED"
     )
-=======
-    jvmArgs("--enable-preview", "-javaagent:$agentJarPath", "-XX:+UseZGC")
->>>>>>> f337d18c
 }
 publishing {
     publications {
