plugins {
    kotlin("jvm")
    `maven-publish`
    id("com.google.devtools.ksp")
}
dependencies {
    ksp("com.squareup.moshi:moshi-kotlin-codegen:1.13.0")

    implementation("org.jetbrains.kotlin:kotlin-reflect:1.6.21")
    implementation("com.squareup.moshi:moshi-kotlin:1.13.0")
    implementation("org.apache.commons:commons-text:1.9")

<<<<<<< HEAD
    api(project(":agent"))
    api("com.github.cs125-illinois.jeed:core:2022.3.2a1")
    api("com.github.cs125-illinois:jenisol:2022.3.1a1")
    api("io.kotest:kotest-runner-junit5:4.6.3")
=======
    api("com.github.cs125-illinois.jeed:core:2022.5.0")
    api("com.github.cs125-illinois:jenisol:2022.4.1")
    api("io.kotest:kotest-runner-junit5:5.3.0")
>>>>>>> 11afb4e9
    api("com.google.truth:truth:1.1.3")
    api("com.github.cs125-illinois:libcs1:2022.4.0")
}
tasks {
    val sourcesJar by creating(Jar::class) {
        archiveClassifier.set("sources")
        from(sourceSets["main"].allSource)
    }
    artifacts {
        add("archives", sourcesJar)
    }
}
tasks.withType(Test::class.java) {
    val agentJarTask = project(":agent").tasks["jar"] as Jar
    val agentJarPath = agentJarTask.archiveFile.get().asFile.path
    jvmArgs("--enable-preview", "-javaagent:$agentJarPath")
}
publishing {
    publications {
        create<MavenPublication>("lib") {
            from(components["java"])
        }
    }
}
<<<<<<< HEAD
kapt {
    includeCompileClasspath = false
=======
kotlin {
    kotlinDaemonJvmArgs = listOf("-Dfile.encoding=UTF-8", "--illegal-access=permit")
>>>>>>> 11afb4e9
}<|MERGE_RESOLUTION|>--- conflicted
+++ resolved
@@ -10,16 +10,10 @@
     implementation("com.squareup.moshi:moshi-kotlin:1.13.0")
     implementation("org.apache.commons:commons-text:1.9")
 
-<<<<<<< HEAD
     api(project(":agent"))
     api("com.github.cs125-illinois.jeed:core:2022.3.2a1")
-    api("com.github.cs125-illinois:jenisol:2022.3.1a1")
-    api("io.kotest:kotest-runner-junit5:4.6.3")
-=======
-    api("com.github.cs125-illinois.jeed:core:2022.5.0")
-    api("com.github.cs125-illinois:jenisol:2022.4.1")
+    api("com.github.cs125-illinois:jenisol:2022.4.2a1")
     api("io.kotest:kotest-runner-junit5:5.3.0")
->>>>>>> 11afb4e9
     api("com.google.truth:truth:1.1.3")
     api("com.github.cs125-illinois:libcs1:2022.4.0")
 }
@@ -44,11 +38,6 @@
         }
     }
 }
-<<<<<<< HEAD
-kapt {
-    includeCompileClasspath = false
-=======
 kotlin {
-    kotlinDaemonJvmArgs = listOf("-Dfile.encoding=UTF-8", "--illegal-access=permit")
->>>>>>> 11afb4e9
+    kotlinDaemonJvmArgs = listOf("-Dfile.encoding=UTF-8")
 }