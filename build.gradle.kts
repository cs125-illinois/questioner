--- conflicted
+++ resolved
@@ -8,11 +8,7 @@
 }
 subprojects {
     group = "com.github.cs125-illinois.questioner"
-<<<<<<< HEAD
-    version = "2022.3.5a1"
-=======
-    version = "2022.5.0"
->>>>>>> 11afb4e9
+    version = "2022.5.1a1"
     tasks.withType<KotlinCompile> {
         kotlinOptions {
             jvmTarget = JavaVersion.VERSION_16.toString()
