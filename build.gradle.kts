import org.jetbrains.kotlin.gradle.tasks.KotlinCompile

plugins {
    kotlin("jvm") version "1.6.21" apply false
    id("org.jmailen.kotlinter") version "3.10.0" apply false
    id("com.github.ben-manes.versions") version "0.42.0"
    id("com.google.devtools.ksp").version("1.6.21-1.0.5") apply false
}
subprojects {
    group = "com.github.cs125-illinois.questioner"
<<<<<<< HEAD
    version = "2022.6.1"
=======
    version = "2022.5.1"
>>>>>>> 8f243061
    tasks.withType<KotlinCompile> {
        kotlinOptions {
            jvmTarget = JavaVersion.VERSION_17.toString()
        }
    }
    tasks.withType<Test> {
        useJUnitPlatform()
        jvmArgs("-ea", "-Xmx1G", "-Xss256k")
    }
}
allprojects {
    repositories {
        mavenLocal()
        mavenCentral()
        maven("https://jitpack.io")
        maven("https://dl.bintray.com/jetbrains/markdown")
    }
    tasks.withType<Test> {
        enableAssertions = true
    }
}
tasks.dependencyUpdates {
    fun String.isNonStable() = !(
        listOf("RELEASE", "FINAL", "GA", "JRE").any { toUpperCase().contains(it) }
            || "^[0-9,.v-]+(-r)?$".toRegex().matches(this)
        )
    rejectVersionIf { candidate.version.isNonStable() }
    gradleReleaseChannel = "current"
}
task("publishToMavenLocal") {
    group = "publishing"
    dependsOn(":lib:publishToMavenLocal", ":plugin:publishToMavenLocal")
}<|MERGE_RESOLUTION|>--- conflicted
+++ resolved
@@ -8,11 +8,7 @@
 }
 subprojects {
     group = "com.github.cs125-illinois.questioner"
-<<<<<<< HEAD
     version = "2022.6.1"
-=======
-    version = "2022.5.1"
->>>>>>> 8f243061
     tasks.withType<KotlinCompile> {
         kotlinOptions {
             jvmTarget = JavaVersion.VERSION_17.toString()
@@ -20,7 +16,16 @@
     }
     tasks.withType<Test> {
         useJUnitPlatform()
-        jvmArgs("-ea", "-Xmx1G", "-Xss256k")
+        jvmArgs(
+            "-ea", "-Xmx1G", "-Xss256k",
+            "-Dfile.encoding=UTF-8",
+            "--add-exports", "jdk.compiler/com.sun.tools.javac.api=ALL-UNNAMED",
+            "--add-exports", "jdk.compiler/com.sun.tools.javac.file=ALL-UNNAMED",
+            "--add-exports", "jdk.compiler/com.sun.tools.javac.parser=ALL-UNNAMED",
+            "--add-exports", "jdk.compiler/com.sun.tools.javac.tree=ALL-UNNAMED",
+            "--add-exports", "jdk.compiler/com.sun.tools.javac.util=ALL-UNNAMED",
+            "--add-exports", "java.management/sun.management=ALL-UNNAMED"
+        )
     }
 }
 allprojects {
